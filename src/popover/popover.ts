import {
  Component,
  Directive,
  Input,
  ChangeDetectionStrategy,
  OnInit,
  OnDestroy,
  Injector,
  Renderer,
  ComponentRef,
  ElementRef,
  TemplateRef,
  ViewContainerRef,
  ComponentFactoryResolver,
  NgZone
} from '@angular/core';

import {listenToTriggers} from '../util/triggers';
import {positionElements} from '../util/positioning';
import {PopupService} from '../util/popup';
import {NgbPopoverConfig} from './popover-config';

@Component({
  selector: 'ngb-popover-window',
  changeDetection: ChangeDetectionStrategy.OnPush,
  host: {'[class]': '"popover in popover-" + placement', 'role': 'tooltip'},
  template: `
    <div class="popover-arrow"></div>
    <h3 class="popover-title">{{title}}</h3><div class="popover-content"><ng-content></ng-content></div>
    `
})
export class NgbPopoverWindow {
  @Input() placement: 'top' | 'bottom' | 'left' | 'right' = 'top';
  @Input() title: string;
}

/**
 * A lightweight, extensible directive for fancy popover creation.
 */
@Directive({selector: '[ngbPopover]', exportAs: 'ngbPopover'})
export class NgbPopover implements OnInit, OnDestroy {
  /**
   * Content to be displayed as popover.
   */
  @Input() ngbPopover: string | TemplateRef<any>;
  /**
   * Title of a popover.
   */
  @Input() popoverTitle: string;
  /**
   * Placement of a popover. Accepts: "top", "bottom", "left", "right"
   */
  @Input() placement: 'top' | 'bottom' | 'left' | 'right';
  /**
   * Specifies events that should trigger. Supports a space separated list of event names.
   */
  @Input() triggers: string;

  private _popupService: PopupService<NgbPopoverWindow>;
  private _windowRef: ComponentRef<NgbPopoverWindow>;
  private _unregisterListenersFn;
  private _zoneSubscription: any;

  private _ignoreUpdatePosition = false;
  private _scrollListener: (ev: UIEvent) => void;

  constructor(
      private _elementRef: ElementRef, private _renderer: Renderer, injector: Injector,
      componentFactoryResolver: ComponentFactoryResolver, viewContainerRef: ViewContainerRef, config: NgbPopoverConfig,
      ngZone: NgZone) {
    this.placement = config.placement;
    this.triggers = config.triggers;
    this._popupService = new PopupService<NgbPopoverWindow>(
        NgbPopoverWindow, injector, viewContainerRef, _renderer, componentFactoryResolver);

    this._zoneSubscription = ngZone.onStable.subscribe(() => {
      if (this._windowRef && !this._ignoreUpdatePosition) {
        positionElements(this._elementRef.nativeElement, this._windowRef.location.nativeElement, this.placement, true);
      }
      this._ignoreUpdatePosition = false;
    });
  }


  /**
   * Opens an element’s popover. This is considered a “manual” triggering of the popover.
   */
  open() {
    if (!this._windowRef) {
      this._windowRef = this._popupService.open(this.ngbPopover, true);
      this._windowRef.instance.placement = this.placement;
      this._windowRef.instance.title = this.popoverTitle;
<<<<<<< HEAD
      this._scrollListener = (ev: UIEvent) => {
        // document level event  also triggers ngAfterViewChecked
        if (ev.target === document) {
          // Don't need to update if the scroll happened on the document, since
          // the popup is relative to the document
          this._ignoreUpdatePosition = true;
        }
      };
      document.addEventListener('scroll', this._scrollListener, true);
=======
      // we need to manually invoke change detection since events registered via
      // Renderer::listen() are not picked up by change detection with the OnPush strategy
      this._windowRef.changeDetectorRef.markForCheck();
>>>>>>> 78660a9a
    }
  }

  /**
   * Closes an element’s popover. This is considered a “manual” triggering of the popover.
   */
  close(): void {
    document.removeEventListener('scroll', this._scrollListener, true);
    this._popupService.close();
    this._windowRef = null;
  }

  /**
   * Toggles an element’s popover. This is considered a “manual” triggering of the popover.
   */
  toggle(): void {
    if (this._windowRef) {
      this.close();
    } else {
      this.open();
    }
  }

  ngOnInit() {
    this._unregisterListenersFn = listenToTriggers(
        this._renderer, this._elementRef.nativeElement, this.triggers, this.open.bind(this), this.close.bind(this),
        this.toggle.bind(this));
  }

  ngOnDestroy() {
    this.close();
    this._unregisterListenersFn();
    this._zoneSubscription.unsubscribe();
  }
}

export const NGB_POPOVER_DIRECTIVES = [NgbPopover, NgbPopoverWindow];<|MERGE_RESOLUTION|>--- conflicted
+++ resolved
@@ -90,7 +90,9 @@
       this._windowRef = this._popupService.open(this.ngbPopover, true);
       this._windowRef.instance.placement = this.placement;
       this._windowRef.instance.title = this.popoverTitle;
-<<<<<<< HEAD
+      // we need to manually invoke change detection since events registered via
+      // Renderer::listen() are not picked up by change detection with the OnPush strategy
+      this._windowRef.changeDetectorRef.markForCheck();
       this._scrollListener = (ev: UIEvent) => {
         // document level event  also triggers ngAfterViewChecked
         if (ev.target === document) {
@@ -100,11 +102,6 @@
         }
       };
       document.addEventListener('scroll', this._scrollListener, true);
-=======
-      // we need to manually invoke change detection since events registered via
-      // Renderer::listen() are not picked up by change detection with the OnPush strategy
-      this._windowRef.changeDetectorRef.markForCheck();
->>>>>>> 78660a9a
     }
   }
 
