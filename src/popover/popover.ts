import {
  Component,
  Directive,
  Input,
  ChangeDetectionStrategy,
  OnInit,
  AfterViewChecked,
  OnDestroy,
  Injector,
  Renderer,
  ComponentRef,
  ElementRef,
  TemplateRef,
  ViewContainerRef,
  ComponentFactoryResolver,
} from '@angular/core';

import {listenToTriggers} from '../util/triggers';
import {positionElements} from '../util/positioning';
import {PopupService} from '../util/popup';
import {NgbPopoverConfig} from './popover-config';

@Component({
  selector: 'ngb-popover-window',
  changeDetection: ChangeDetectionStrategy.OnPush,
  host: {'[class]': '"popover in popover-" + placement', 'role': 'tooltip'},
  template: `
    <div class="popover-arrow"></div>
    <h3 class="popover-title">{{title}}</h3><div class="popover-content"><ng-content></ng-content></div>
    `
})
export class NgbPopoverWindow {
  @Input() placement: 'top' | 'bottom' | 'left' | 'right' = 'top';
  @Input() title: string;
}

/**
 * A lightweight, extensible directive for fancy popover creation.
 */
@Directive({selector: '[ngbPopover]', exportAs: 'ngbPopover'})
export class NgbPopover implements OnInit, AfterViewChecked, OnDestroy {
  /**
   * Content to be displayed as popover.
   */
  @Input() ngbPopover: string | TemplateRef<any>;
  /**
   * Title of a popover.
   */
  @Input() title: string;
  /**
   * Placement of a popover. Accepts: "top", "bottom", "left", "right"
   */
  @Input() placement: 'top' | 'bottom' | 'left' | 'right';
  /**
   * Specifies events that should trigger. Supports a space separated list of event names.
   */
  @Input() triggers: string;

  private _popupService: PopupService<NgbPopoverWindow>;
  private _windowRef: ComponentRef<NgbPopoverWindow>;
  private _unregisterListenersFn;

  private _ignoreUpdatePosition = false;
  private _scrollListener: (ev: UIEvent) => void;

  constructor(
      private _elementRef: ElementRef, private _renderer: Renderer, injector: Injector,
      componentFactoryResolver: ComponentFactoryResolver, viewContainerRef: ViewContainerRef,
      config: NgbPopoverConfig) {
    this.placement = config.placement;
    this.triggers = config.triggers;
    this._popupService = new PopupService<NgbPopoverWindow>(
        NgbPopoverWindow, injector, viewContainerRef, _renderer, componentFactoryResolver);
  }


  /**
   * Opens an element’s popover. This is considered a “manual” triggering of the popover.
   */
  open() {
    if (!this._windowRef) {
      this._windowRef = this._popupService.open(this.ngbPopover, true);
      this._windowRef.instance.placement = this.placement;
      this._windowRef.instance.title = this.title;
      this._scrollListener = (ev: UIEvent) => {
        // document level event  also triggers ngAfterViewChecked
        if (ev.target === document) {
          // Don't need to update if the scroll happened on the document, since
          // the popup is relative to the document
          this._ignoreUpdatePosition = true;
        }
      };
      document.addEventListener('scroll', this._scrollListener, true);
    }
  }

  /**
   * Closes an element’s popover. This is considered a “manual” triggering of the popover.
   */
  close(): void {
    document.removeEventListener('scroll', this._scrollListener, true);
    this._popupService.close();
    this._windowRef = null;
  }

  /**
   * Toggles an element’s popover. This is considered a “manual” triggering of the popover.
   */
  toggle(): void {
    if (this._windowRef) {
      this.close();
    } else {
      this.open();
    }
  }

  ngOnInit() {
    this._unregisterListenersFn = listenToTriggers(
        this._renderer, this._elementRef.nativeElement, this.triggers, this.open.bind(this), this.close.bind(this),
        this.toggle.bind(this));
  }

  ngAfterViewChecked() {
<<<<<<< HEAD
    if (this._windowRef && !this._ignoreUpdatePosition) {
      const targetPosition = this._positioning.positionElements(
          this._elementRef.nativeElement, this._windowRef.location.nativeElement, this.placement, true);

      const targetStyle = this._windowRef.location.nativeElement.style;
      targetStyle.top = `${targetPosition.top}px`;
      targetStyle.left = `${targetPosition.left}px`;
=======
    if (this._windowRef) {
      positionElements(this._elementRef.nativeElement, this._windowRef.location.nativeElement, this.placement, false);
>>>>>>> 6748a781
    }
    this._ignoreUpdatePosition = false;
  }

  ngOnDestroy() {
    this.close();
    this._unregisterListenersFn();
  }
}

export const NGB_POPOVER_DIRECTIVES = [NgbPopover, NgbPopoverWindow];<|MERGE_RESOLUTION|>--- conflicted
+++ resolved
@@ -121,18 +121,8 @@
   }
 
   ngAfterViewChecked() {
-<<<<<<< HEAD
     if (this._windowRef && !this._ignoreUpdatePosition) {
-      const targetPosition = this._positioning.positionElements(
-          this._elementRef.nativeElement, this._windowRef.location.nativeElement, this.placement, true);
-
-      const targetStyle = this._windowRef.location.nativeElement.style;
-      targetStyle.top = `${targetPosition.top}px`;
-      targetStyle.left = `${targetPosition.left}px`;
-=======
-    if (this._windowRef) {
-      positionElements(this._elementRef.nativeElement, this._windowRef.location.nativeElement, this.placement, false);
->>>>>>> 6748a781
+      positionElements(this._elementRef.nativeElement, this._windowRef.location.nativeElement, this.placement, true);
     }
     this._ignoreUpdatePosition = false;
   }
