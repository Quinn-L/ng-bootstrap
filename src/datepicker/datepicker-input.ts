import {
  Directive,
  Input,
  ComponentRef,
  ElementRef,
  ViewContainerRef,
  Renderer,
  ComponentFactoryResolver,
  NgZone,
  TemplateRef,
  forwardRef,
<<<<<<< HEAD
  OnDestroy
=======
  EventEmitter,
  Output
>>>>>>> 994deda6
} from '@angular/core';
import {ControlValueAccessor, NG_VALUE_ACCESSOR} from '@angular/forms';

import {NgbDate} from './ngb-date';
import {NgbDatepicker, NgbDatepickerNavigateEvent} from './datepicker';
import {DayTemplateContext} from './datepicker-day-template-context';
import {NgbDateParserFormatter} from './ngb-date-parser-formatter';

import {positionElements} from '../util/positioning';
import {NgbDateStruct} from './ngb-date-struct';

const NGB_DATEPICKER_VALUE_ACCESSOR = {
  provide: NG_VALUE_ACCESSOR,
  useExisting: forwardRef(() => NgbInputDatepicker),
  multi: true
};

/**
 * A directive that makes it possible to have datepickers on input fields.
 * Manages integration with the input field itself (data entry) and ngModel (validation etc.).
 */
@Directive({
  selector: 'input[ngbDatepicker]',
  exportAs: 'ngbDatepicker',
  host: {'(change)': 'manualDateChange($event.target.value)', '(keyup.esc)': 'close()', '(blur)': 'onBlur()'},
  providers: [NGB_DATEPICKER_VALUE_ACCESSOR]
})
export class NgbInputDatepicker implements ControlValueAccessor,
    OnDestroy {
  private _cRef: ComponentRef<NgbDatepicker> = null;
  private _model: NgbDate;
  private _zoneSubscription: any;

  private _ignoreUpdatePosition = false;
  private _scrollListener: (ev: UIEvent) => void;

  /**
   * Reference for the custom template for the day display
   */
  @Input() dayTemplate: TemplateRef<DayTemplateContext>;

  /**
   * Number of months to display
   */
  @Input() displayMonths: number;

  /**
  * First day of the week. With default calendar we use ISO 8601: 1=Mon ... 7=Sun
   */
  @Input() firstDayOfWeek: number;

  /**
   * Callback to mark a given date as disabled.
   * 'Current' contains the month that will be displayed in the view
   */
  @Input() markDisabled: (date: NgbDateStruct, current: {year: number, month: number}) => boolean;

  /**
   * Min date for the navigation. If not provided will be 10 years before today or `startDate`
   */
  @Input() minDate: NgbDateStruct;

  /**
   * Max date for the navigation. If not provided will be 10 years from today or `startDate`
   */
  @Input() maxDate: NgbDateStruct;

  /**
   * Navigation type: `select` (default with select boxes for month and year), `arrows`
   * (without select boxes, only navigation arrows) or `none` (no navigation at all)
   */
  @Input() navigation: 'select' | 'arrows' | 'none';

  /**
<<<<<<< HEAD
   * Whether to display footer
   */
  @Input() showFooter: boolean;

  /**
   * Whether to display navigation
=======
   * The way to display days that don't belong to current month: `visible` (default),
   * `hidden` (not displayed) or `collapsed` (not displayed with empty space collapsed)
>>>>>>> 994deda6
   */
  @Input() outsideDays: 'visible' | 'collapsed' | 'hidden';

  /**
   * Whether to display days of the week
   */
  @Input() showWeekdays: boolean;

  /**
   * Whether to display week numbers
   */
  @Input() showWeekNumbers: boolean;

  /**
   * Date to open calendar with.
   * With default calendar we use ISO 8601: 'month' is 1=Jan ... 12=Dec.
   * If nothing provided, calendar will open with current month.
   * Use 'navigateTo(date)' as an alternative
   */
  @Input() startDate: {year: number, month: number};

  /**
   * An event fired when navigation happens and currently displayed month changes.
   * See NgbDatepickerNavigateEvent for the payload info.
   */
  @Output() navigate = new EventEmitter<NgbDatepickerNavigateEvent>();

  private _onChange = (_: any) => {};
  private _onTouched = () => {};


  constructor(
      private _parserFormatter: NgbDateParserFormatter, private _elRef: ElementRef, private _vcRef: ViewContainerRef,
      private _renderer: Renderer, private _cfr: ComponentFactoryResolver, ngZone: NgZone) {
    this._zoneSubscription = ngZone.onStable.subscribe(() => {
      if (this._cRef && !this._ignoreUpdatePosition) {
        positionElements(this._elRef.nativeElement, this._cRef.location.nativeElement, 'bottom-left', true);
      }
      this._ignoreUpdatePosition = false;
    });
  }

  ngOnDestroy() {
    this.close();
    this._zoneSubscription.unsubscribe();
  }

  registerOnChange(fn: (value: any) => any): void { this._onChange = fn; }

  registerOnTouched(fn: () => any): void { this._onTouched = fn; }

  writeValue(value) {
    this._model = value ? new NgbDate(value.year, value.month, value.day) : null;
    this._writeModelValue(this._model);
  }

  setDisabledState(isDisabled: boolean): void {
    this._renderer.setElementProperty(this._elRef.nativeElement, 'disabled', isDisabled);
    if (this.isOpen()) {
      this._cRef.instance.setDisabledState(isDisabled);
    }
  }

  manualDateChange(value: string) {
    this._model = NgbDate.from(this._parserFormatter.parse(value));
    this._onChange(this._model ? {year: this._model.year, month: this._model.month, day: this._model.day} : null);
    this._writeModelValue(this._model);
  }

  isOpen() { return !!this._cRef; }

  /**
   * Opens the datepicker with the selected date indicated by the ngModel value.
   */
  open() {
    if (!this.isOpen()) {
      const cf = this._cfr.resolveComponentFactory(NgbDatepicker);
      this._cRef = this._vcRef.createComponent(cf);

      this._applyPopupStyling(this._cRef.location.nativeElement);
      this._cRef.instance.writeValue(this._model);
      this._applyDatepickerInputs(this._cRef.instance);
      this._subscribeForDatepickerOutputs(this._cRef.instance);
      this._cRef.instance.ngOnInit();

      // date selection event handling
      this._cRef.instance.registerOnChange((selectedDate) => {
        this.writeValue(selectedDate);
        this._onChange(selectedDate);
        this.close();
      });

      document.body.appendChild(this._cRef.location.nativeElement);
      this._scrollListener = (ev: UIEvent) => {
        // document level event  also triggers ngAfterViewChecked
        if (ev.target === document) {
          // Don't need to update if the scroll happened on the document, since
          // the popup is relative to the document
          this._ignoreUpdatePosition = true;
        }
      };
      document.addEventListener('scroll', this._scrollListener, true);
    }
  }

  /**
   * Closes the datepicker popup.
   */
  close() {
    document.removeEventListener('scroll', this._scrollListener, true);
    if (this.isOpen()) {
      this._vcRef.remove(this._vcRef.indexOf(this._cRef.hostView));
      this._cRef = null;
    }
  }

  /**
   * Toggles the datepicker popup (opens when closed and closes when opened).
   */
  toggle() {
    if (this.isOpen()) {
      this.close();
    } else {
      this.open();
    }
  }

  /**
   * Navigates current view to provided date.
   * With default calendar we use ISO 8601: 'month' is 1=Jan ... 12=Dec.
   * If nothing provided calendar will open current month.
   * Use 'startDate' input as an alternative
   */
  navigateTo(date?: {year: number, month: number}) {
    if (this.isOpen()) {
      this._cRef.instance.navigateTo(date);
    }
  }

  onBlur() { this._onTouched(); }

  private _applyDatepickerInputs(datepickerInstance: NgbDatepicker): void {
<<<<<<< HEAD
    ['dayTemplate', 'firstDayOfWeek', 'markDisabled', 'minDate', 'maxDate', 'outsideDays', 'showFooter',
     'showNavigation', 'showWeekdays', 'showWeekNumbers']
=======
    ['dayTemplate', 'displayMonths', 'firstDayOfWeek', 'markDisabled', 'minDate', 'maxDate', 'navigation',
     'outsideDays', 'showNavigation', 'showWeekdays', 'showWeekNumbers']
>>>>>>> 994deda6
        .forEach((optionName: string) => {
          if (this[optionName] !== undefined) {
            datepickerInstance[optionName] = this[optionName];
          }
        });
    datepickerInstance.startDate = this.startDate || this._model;
  }

  private _applyPopupStyling(nativeElement: any) {
    this._renderer.setElementClass(nativeElement, 'dropdown-menu', true);
    this._renderer.setElementStyle(nativeElement, 'display', 'block');
    this._renderer.setElementStyle(nativeElement, 'padding', '0.40rem');
  }

  private _subscribeForDatepickerOutputs(datepickerInstance: NgbDatepicker) {
    datepickerInstance.navigate.subscribe(date => this.navigate.emit(date));
  }

  private _writeModelValue(model: NgbDate) {
    this._renderer.setElementProperty(this._elRef.nativeElement, 'value', this._parserFormatter.format(model));
    if (this.isOpen()) {
      this._cRef.instance.writeValue(model);
      this._onTouched();
    }
  }
}<|MERGE_RESOLUTION|>--- conflicted
+++ resolved
@@ -9,12 +9,9 @@
   NgZone,
   TemplateRef,
   forwardRef,
-<<<<<<< HEAD
+  EventEmitter,
+  Output,
   OnDestroy
-=======
-  EventEmitter,
-  Output
->>>>>>> 994deda6
 } from '@angular/core';
 import {ControlValueAccessor, NG_VALUE_ACCESSOR} from '@angular/forms';
 
@@ -89,19 +86,15 @@
   @Input() navigation: 'select' | 'arrows' | 'none';
 
   /**
-<<<<<<< HEAD
-   * Whether to display footer
-   */
-  @Input() showFooter: boolean;
-
-  /**
-   * Whether to display navigation
-=======
    * The way to display days that don't belong to current month: `visible` (default),
    * `hidden` (not displayed) or `collapsed` (not displayed with empty space collapsed)
->>>>>>> 994deda6
    */
   @Input() outsideDays: 'visible' | 'collapsed' | 'hidden';
+
+  /**
+   * Whether to display footer
+   */
+  @Input() showFooter: boolean;
 
   /**
    * Whether to display days of the week
@@ -242,13 +235,8 @@
   onBlur() { this._onTouched(); }
 
   private _applyDatepickerInputs(datepickerInstance: NgbDatepicker): void {
-<<<<<<< HEAD
-    ['dayTemplate', 'firstDayOfWeek', 'markDisabled', 'minDate', 'maxDate', 'outsideDays', 'showFooter',
-     'showNavigation', 'showWeekdays', 'showWeekNumbers']
-=======
     ['dayTemplate', 'displayMonths', 'firstDayOfWeek', 'markDisabled', 'minDate', 'maxDate', 'navigation',
-     'outsideDays', 'showNavigation', 'showWeekdays', 'showWeekNumbers']
->>>>>>> 994deda6
+     'outsideDays', 'showFooter', 'showNavigation', 'showWeekdays', 'showWeekNumbers']
         .forEach((optionName: string) => {
           if (this[optionName] !== undefined) {
             datepickerInstance[optionName] = this[optionName];
