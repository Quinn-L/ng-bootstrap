import {Injectable, TemplateRef} from '@angular/core';
import {DayTemplateContext} from './datepicker-day-template-context';
import {NgbDateStruct} from './ngb-date-struct';

/**
 * Configuration service for the NgbDatepicker component.
 * You can inject this service, typically in your root component, and customize the values of its properties in
 * order to provide default values for all the datepickers used in the application.
 */
@Injectable()
export class NgbDatepickerConfig {
  dayTemplate: TemplateRef<DayTemplateContext>;
  displayMonths = 1;
  firstDayOfWeek = 1;
  markDisabled: (date: NgbDateStruct, current: {year: number, month: number}) => boolean;
  minDate: NgbDateStruct;
  maxDate: NgbDateStruct;
  navigation: 'select' | 'arrows' | 'none' = 'select';
  outsideDays: 'visible' | 'collapsed' | 'hidden' = 'visible';
<<<<<<< HEAD
  showFooter = true;
  showNavigation = true;
=======
>>>>>>> 994deda6
  showWeekdays = true;
  showWeekNumbers = false;
  startDate: {year: number, month: number};
}<|MERGE_RESOLUTION|>--- conflicted
+++ resolved
@@ -17,11 +17,7 @@
   maxDate: NgbDateStruct;
   navigation: 'select' | 'arrows' | 'none' = 'select';
   outsideDays: 'visible' | 'collapsed' | 'hidden' = 'visible';
-<<<<<<< HEAD
   showFooter = true;
-  showNavigation = true;
-=======
->>>>>>> 994deda6
   showWeekdays = true;
   showWeekNumbers = false;
   startDate: {year: number, month: number};
