import {
  Component,
  Input,
  OnChanges,
  TemplateRef,
  forwardRef,
  OnInit,
  SimpleChanges,
  EventEmitter,
  Output
} from '@angular/core';
import {NG_VALUE_ACCESSOR, ControlValueAccessor} from '@angular/forms';
import {NgbCalendar} from './ngb-calendar';
import {NgbDate} from './ngb-date';
import {NgbDatepickerService} from './datepicker-service';
import {MonthViewModel, NavigationEvent} from './datepicker-view-model';
import {toInteger} from '../util/util';
import {DayTemplateContext} from './datepicker-day-template-context';
import {NgbDatepickerConfig} from './datepicker-config';
import {NgbDateStruct} from './ngb-date-struct';
import {NgbDatepickerI18n} from './datepicker-i18n';

const NGB_DATEPICKER_VALUE_ACCESSOR = {
  provide: NG_VALUE_ACCESSOR,
  useExisting: forwardRef(() => NgbDatepicker),
  multi: true
};

/**
 * The payload of the datepicker navigation event
 */
export interface NgbDatepickerNavigateEvent {
  /**
   * Currently displayed month
   */
  current: {year: number, month: number};

  /**
   * Month we're navigating to
   */
  next: {year: number, month: number};
}

/**
 * A lightweight and highly configurable datepicker directive
 */
@Component({
  exportAs: 'ngbDatepicker',
  selector: 'ngb-datepicker',
  host: {'class': 'd-inline-block'},
  styles: [`
    .month:first-child {
      padding-left: 0 !important;
    }
  `],
  template: `
    <template #dt let-date="date" let-currentMonth="currentMonth" let-selected="selected" let-disabled="disabled">
       <div ngbDatepickerDayView [date]="date" [currentMonth]="currentMonth" [selected]="selected" [disabled]="disabled"></div>
    </template>

    <ngb-datepicker-navigation *ngIf="navigation !== 'none'"
      [date]="_date"
      [minDate]="_minDate"
      [maxDate]="_maxDate"
      [disabled]="disabled"
      [showWeekNumbers]="showWeekNumbers"
      [showSelect]="navigation === 'select'"
      [firstDate]="months[0]?.firstDate"
      (navigate)="onNavigateEvent($event)"
      (select)="onNavigateDateSelect($event)">
    </ngb-datepicker-navigation>

    <table>
      <tr *ngIf="navigation !== 'select' || displayMonths > 1">
        <td *ngFor="let month of months" class="text-xs-center font-weight-bold">
          {{ i18n.getMonthName(month.number) }} {{ month.year }}
        </td>
      </tr>
      <tr>
        <td *ngFor="let month of months" class="pl-1 month">
          <ngb-datepicker-month-view
            [month]="month"
            [selectedDate]="model"
            [dayTemplate]="dayTemplate || dt"
            [showWeekdays]="showWeekdays"
            [showWeekNumbers]="showWeekNumbers"
            [disabled]="disabled"
            [outsideDays]="displayMonths === 1 ? outsideDays : 'hidden'"
            (select)="onDateSelect($event)">
          </ngb-datepicker-month-view>
        </td>
      </tr>
    </table>

    <div *ngIf="showFooter" style="text-align: center;">
      <button type="button" (click)="selectToday()" class="btn btn-sm btn-outline-primary" 
        [disabled]="disabled || todayDisabled()">Today</button>
    </div>
  `,
  providers: [NGB_DATEPICKER_VALUE_ACCESSOR]
})
export class NgbDatepicker implements OnChanges,
    OnInit, ControlValueAccessor {
  _date: NgbDate;
  _maxDate: NgbDate;
  _minDate: NgbDate;

  model: NgbDate;
  months: MonthViewModel[] = [];

  /**
   * Reference for the custom template for the day display
   */
  @Input() dayTemplate: TemplateRef<DayTemplateContext>;

  /**
   * Number of months to display
   */
  @Input() displayMonths: number;

  /**
   * First day of the week. With default calendar we use ISO 8601: 'weekday' is 1=Mon ... 7=Sun
   */
  @Input() firstDayOfWeek: number;

  /**
   * Callback to mark a given date as disabled.
   * 'Current' contains the month that will be displayed in the view
   */
  @Input() markDisabled: (date: NgbDateStruct, current: {year: number, month: number}) => boolean;

  /**
   * Min date for the navigation. If not provided will be 10 years before today or `startDate`
   */
  @Input() minDate: NgbDateStruct;

  /**
   * Max date for the navigation. If not provided will be 10 years from today or `startDate`
   */
  @Input() maxDate: NgbDateStruct;

  /**
   * Navigation type: `select` (default with select boxes for month and year), `arrows`
   * (without select boxes, only navigation arrows) or `none` (no navigation at all)
   */
  @Input() navigation: 'select' | 'arrows' | 'none';

  /**
<<<<<<< HEAD
   * Whether to display footer (eg. today button)
   */
  @Input() showFooter: boolean;

  /**
   * Whether to display navigation
=======
   * The way to display days that don't belong to current month: `visible` (default),
   * `hidden` (not displayed) or `collapsed` (not displayed with empty space collapsed)
>>>>>>> 994deda6
   */
  @Input() outsideDays: 'visible' | 'collapsed' | 'hidden';

  /**
   * Whether to display days of the week
   */
  @Input() showWeekdays: boolean;

  /**
   * Whether to display week numbers
   */
  @Input() showWeekNumbers: boolean;

  /**
   * Date to open calendar with.
   * With default calendar we use ISO 8601: 'month' is 1=Jan ... 12=Dec.
   * If nothing provided, calendar will open with current month.
   * Use 'navigateTo(date)' as an alternative
   */
  @Input() startDate: {year: number, month: number};

  /**
   * An event fired when navigation happens and currently displayed month changes.
   * See NgbDatepickerNavigateEvent for the payload info.
   */
  @Output() navigate = new EventEmitter<NgbDatepickerNavigateEvent>();

  disabled = false;

  onChange = (_: any) => {};
  onTouched = () => {};

  constructor(
      private _service: NgbDatepickerService, private _calendar: NgbCalendar, public i18n: NgbDatepickerI18n,
      config: NgbDatepickerConfig) {
    this.dayTemplate = config.dayTemplate;
    this.displayMonths = config.displayMonths;
    this.firstDayOfWeek = config.firstDayOfWeek;
    this.markDisabled = config.markDisabled;
    this.minDate = config.minDate;
    this.maxDate = config.maxDate;
    this.navigation = config.navigation;
    this.outsideDays = config.outsideDays;
<<<<<<< HEAD
    this.showFooter = config.showFooter;
    this.showNavigation = config.showNavigation;
=======
>>>>>>> 994deda6
    this.showWeekdays = config.showWeekdays;
    this.showWeekNumbers = config.showWeekNumbers;
    this.startDate = config.startDate;
  }

  /**
   * Navigates current view to provided date.
   * With default calendar we use ISO 8601: 'month' is 1=Jan ... 12=Dec.
   * If nothing provided calendar will open current month.
   * Use 'startDate' input as an alternative
   */
  navigateTo(date?: {year: number, month: number}) {
    this._setViewWithinLimits(date ? NgbDate.from(date) : this._calendar.getToday());
    this._updateData();
  }

  ngOnInit() {
    this._setDates();
    this.navigateTo(this.startDate);
  }

  ngOnChanges(changes: SimpleChanges) {
    this._setDates();
    this._setViewWithinLimits(this.startDate ? NgbDate.from(this.startDate) : this._calendar.getToday());

    if (changes['displayMonths']) {
      this.displayMonths = toInteger(this.displayMonths);
    }

    // we have to force rebuild all months only if any of these inputs changes
    if (['startDate', 'minDate', 'maxDate', 'navigation', 'firstDayOfWeek', 'markDisabled', 'displayMonths'].some(
            input => !!changes[input])) {
      this._updateData(true);
    }
  }

  onDateSelect(date: NgbDate) {
    this._setViewWithinLimits(date);

    this.onTouched();
    this.writeValue(date);
    this.onChange({year: date.year, month: date.month, day: date.day});

    // switch current month
    if (this._date.month !== this.months[0].number && this.displayMonths === 1) {
      this._updateData();
    }
  }

  onNavigateDateSelect(date: NgbDate) {
    this._setViewWithinLimits(date);
    this._updateData();
  }

  onNavigateEvent(event: NavigationEvent) {
    switch (event) {
      case NavigationEvent.PREV:
        this._setViewWithinLimits(this._calendar.getPrev(this.months[0].firstDate, 'm'));
        break;
      case NavigationEvent.NEXT:
        this._setViewWithinLimits(this._calendar.getNext(this.months[0].firstDate, 'm'));
        break;
    }

    this._updateData();
  }

  registerOnChange(fn: (value: any) => any): void { this.onChange = fn; }

  registerOnTouched(fn: () => any): void { this.onTouched = fn; }

  writeValue(value) { this.model = value ? new NgbDate(value.year, value.month, value.day) : null; }

  setDisabledState(isDisabled: boolean) { this.disabled = isDisabled; }

  selectToday() {
    let todayDate = this._calendar.getToday();
    this.onDateSelect(todayDate);
  }

  todayDisabled() {
    let todayDate = this._calendar.getToday();
    if ((this._minDate && this._minDate.after(todayDate)) || (this._maxDate && this._maxDate.before(todayDate))) {
      return true;
    }
    return false;
  }

  private _setDates() {
    this._maxDate = NgbDate.from(this.maxDate);
    this._minDate = NgbDate.from(this.minDate);
    this._date = this.startDate ? NgbDate.from(this.startDate) : this._calendar.getToday();

    if (!this._minDate) {
      this._minDate = this._calendar.getPrev(this._date, 'y', 10);
    }

    if (!this._maxDate) {
      this._maxDate = this._calendar.getNext(this._date, 'y', 11);
      this._maxDate = this._calendar.getPrev(this._maxDate);
    }

    if (this._minDate && this._maxDate && this._maxDate.before(this._minDate)) {
      throw new Error(`'maxDate' ${this._maxDate} should be greater than 'minDate' ${this._minDate}`);
    }
  }

  private _setViewWithinLimits(date: NgbDate) {
    if (this._minDate && date.before(this._minDate)) {
      this._date = new NgbDate(this._minDate.year, this._minDate.month, 1);
    } else if (this._maxDate && date.after(this._maxDate)) {
      this._date = new NgbDate(this._maxDate.year, this._maxDate.month, 1);
    } else {
      this._date = new NgbDate(date.year, date.month, 1);
    }
  }

  private _updateData(force = false) {
    const newMonths = [];
    for (let i = 0; i < this.displayMonths; i++) {
      const newDate = this._calendar.getNext(this._date, 'm', i);
      const index = this.months.findIndex(month => month.firstDate.equals(newDate));

      if (force || index === -1) {
        newMonths.push(
            this._service.generateMonthViewModel(
                newDate, this._minDate, this._maxDate, toInteger(this.firstDayOfWeek), this.markDisabled));
      } else {
        newMonths.push(this.months[index]);
      }
    }

    const newDate = newMonths[0].firstDate;
    const oldDate = this.months[0] ? this.months[0].firstDate : null;

    this.months = newMonths;

    // emitting navigation event if the first month changes
    if (!newDate.equals(oldDate)) {
      this.navigate.emit({
        current: oldDate ? {year: oldDate.year, month: oldDate.month} : null,
        next: {year: newDate.year, month: newDate.month}
      });
    }
  }
}<|MERGE_RESOLUTION|>--- conflicted
+++ resolved
@@ -146,19 +146,15 @@
   @Input() navigation: 'select' | 'arrows' | 'none';
 
   /**
-<<<<<<< HEAD
-   * Whether to display footer (eg. today button)
-   */
-  @Input() showFooter: boolean;
-
-  /**
-   * Whether to display navigation
-=======
    * The way to display days that don't belong to current month: `visible` (default),
    * `hidden` (not displayed) or `collapsed` (not displayed with empty space collapsed)
->>>>>>> 994deda6
    */
   @Input() outsideDays: 'visible' | 'collapsed' | 'hidden';
+
+  /**
+   * Whether to display footer (eg. today button)
+   */
+  @Input() showFooter: boolean;
 
   /**
    * Whether to display days of the week
@@ -200,11 +196,7 @@
     this.maxDate = config.maxDate;
     this.navigation = config.navigation;
     this.outsideDays = config.outsideDays;
-<<<<<<< HEAD
     this.showFooter = config.showFooter;
-    this.showNavigation = config.showNavigation;
-=======
->>>>>>> 994deda6
     this.showWeekdays = config.showWeekdays;
     this.showWeekNumbers = config.showWeekNumbers;
     this.startDate = config.startDate;
