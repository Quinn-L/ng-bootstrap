import {
  Component,
  Directive,
  Input,
  ChangeDetectionStrategy,
  OnInit,
  OnDestroy,
  Injector,
  Renderer,
  ComponentRef,
  ElementRef,
  TemplateRef,
  ViewContainerRef,
  ComponentFactoryResolver,
  NgZone
} from '@angular/core';

import {listenToTriggers} from '../util/triggers';
import {positionElements} from '../util/positioning';
import {PopupService} from '../util/popup';
import {NgbTooltipConfig} from './tooltip-config';

@Component({
  selector: 'ngb-tooltip-window',
  changeDetection: ChangeDetectionStrategy.OnPush,
  host: {'[class]': '"tooltip in tooltip-" + placement', 'role': 'tooltip'},
  template: `
    <div class="tooltip-arrow"></div>
    <div class="tooltip-inner"><ng-content></ng-content></div>
    `
})
export class NgbTooltipWindow {
  @Input() placement: 'top' | 'bottom' | 'left' | 'right' = 'top';
}

/**
 * A lightweight, extensible directive for fancy tooltip creation.
 */
@Directive({selector: '[ngbTooltip]', exportAs: 'ngbTooltip'})
export class NgbTooltip implements OnInit, OnDestroy {
  /**
   * Content to be displayed as tooltip.
   */
  @Input() ngbTooltip: string | TemplateRef<any>;
  /**
   * Placement of a tooltip. Accepts: "top", "bottom", "left", "right"
   */
  @Input() placement: 'top' | 'bottom' | 'left' | 'right';
  /**
   * Specifies events that should trigger. Supports a space separated list of event names.
   */
  @Input() triggers: string;

  private _popupService: PopupService<NgbTooltipWindow>;
  private _windowRef: ComponentRef<NgbTooltipWindow>;
  private _unregisterListenersFn;
  private _zoneSubscription: any;

  private _ignoreUpdatePosition = false;
  private _scrollListener: (ev: UIEvent) => void;

  constructor(
      private _elementRef: ElementRef, private _renderer: Renderer, injector: Injector,
      componentFactoryResolver: ComponentFactoryResolver, viewContainerRef: ViewContainerRef, config: NgbTooltipConfig,
      ngZone: NgZone) {
    this.placement = config.placement;
    this.triggers = config.triggers;
    this._popupService = new PopupService<NgbTooltipWindow>(
        NgbTooltipWindow, injector, viewContainerRef, _renderer, componentFactoryResolver);

    this._zoneSubscription = ngZone.onStable.subscribe(() => {
      if (this._windowRef) {
        positionElements(this._elementRef.nativeElement, this._windowRef.location.nativeElement, this.placement);
      }
    });
  }

  /**
   * Opens an element’s tooltip. This is considered a “manual” triggering of the tooltip.
   */
  open() {
    if (!this._windowRef) {
      this._windowRef = this._popupService.open(this.ngbTooltip, true);
      this._windowRef.instance.placement = this.placement;
      this._scrollListener = (ev: UIEvent) => {
        // document level event  also triggers ngAfterViewChecked
        if (ev.target === document) {
          // Don't need to update if the scroll happened on the document, since
          // the popup is relative to the document
          this._ignoreUpdatePosition = true;
        }
      };
      document.addEventListener('scroll', this._scrollListener, true);
    }
  }

  /**
   * Closes an element’s tooltip. This is considered a “manual” triggering of the tooltip.
   */
  close(): void {
    document.removeEventListener('scroll', this._scrollListener, true);
    this._popupService.close();
    this._windowRef = null;
  }

  /**
   * Toggles an element’s tooltip. This is considered a “manual” triggering of the tooltip.
   */
  toggle(): void {
    if (this._windowRef) {
      this.close();
    } else {
      this.open();
    }
  }

  ngOnInit() {
    this._unregisterListenersFn = listenToTriggers(
        this._renderer, this._elementRef.nativeElement, this.triggers, this.open.bind(this), this.close.bind(this),
        this.toggle.bind(this));
  }

<<<<<<< HEAD
  ngAfterViewChecked() {
    if (this._windowRef && !this._ignoreUpdatePosition) {
      const targetPosition = this._positioning.positionElements(
          this._elementRef.nativeElement, this._windowRef.location.nativeElement, this.placement, true);

      const targetStyle = this._windowRef.location.nativeElement.style;
      targetStyle.top = `${targetPosition.top}px`;
      targetStyle.left = `${targetPosition.left}px`;
    }
    this._ignoreUpdatePosition = false;
  }

  ngOnDestroy() {
    this.close();
    this._unregisterListenersFn();
  }
=======
  ngOnDestroy() {
    this._unregisterListenersFn();
    this._zoneSubscription.unsubscribe();
  }
>>>>>>> 6748a781
}<|MERGE_RESOLUTION|>--- conflicted
+++ resolved
@@ -69,9 +69,10 @@
         NgbTooltipWindow, injector, viewContainerRef, _renderer, componentFactoryResolver);
 
     this._zoneSubscription = ngZone.onStable.subscribe(() => {
-      if (this._windowRef) {
-        positionElements(this._elementRef.nativeElement, this._windowRef.location.nativeElement, this.placement);
+      if (this._windowRef && !this._ignoreUpdatePosition) {
+        positionElements(this._elementRef.nativeElement, this._windowRef.location.nativeElement, this.placement, true);
       }
+      this._ignoreUpdatePosition = false;
     });
   }
 
@@ -120,27 +121,8 @@
         this.toggle.bind(this));
   }
 
-<<<<<<< HEAD
-  ngAfterViewChecked() {
-    if (this._windowRef && !this._ignoreUpdatePosition) {
-      const targetPosition = this._positioning.positionElements(
-          this._elementRef.nativeElement, this._windowRef.location.nativeElement, this.placement, true);
-
-      const targetStyle = this._windowRef.location.nativeElement.style;
-      targetStyle.top = `${targetPosition.top}px`;
-      targetStyle.left = `${targetPosition.left}px`;
-    }
-    this._ignoreUpdatePosition = false;
-  }
-
-  ngOnDestroy() {
-    this.close();
-    this._unregisterListenersFn();
-  }
-=======
   ngOnDestroy() {
     this._unregisterListenersFn();
     this._zoneSubscription.unsubscribe();
   }
->>>>>>> 6748a781
 }