import {
  Component,
  Directive,
  Input,
  ChangeDetectionStrategy,
  OnInit,
  OnDestroy,
  Injector,
  Renderer,
  ComponentRef,
  ElementRef,
  TemplateRef,
  ViewContainerRef,
  ComponentFactoryResolver,
  NgZone
} from '@angular/core';

import {listenToTriggers} from '../util/triggers';
import {positionElements} from '../util/positioning';
import {PopupService} from '../util/popup';
import {NgbTooltipConfig} from './tooltip-config';

@Component({
  selector: 'ngb-tooltip-window',
  changeDetection: ChangeDetectionStrategy.OnPush,
  host: {'[class]': '"tooltip in tooltip-" + placement', 'role': 'tooltip'},
  template: `
    <div class="tooltip-arrow"></div>
    <div class="tooltip-inner"><ng-content></ng-content></div>
    `
})
export class NgbTooltipWindow {
  @Input() placement: 'top' | 'bottom' | 'left' | 'right' = 'top';
}

/**
 * A lightweight, extensible directive for fancy tooltip creation.
 */
@Directive({selector: '[ngbTooltip]', exportAs: 'ngbTooltip'})
export class NgbTooltip implements OnInit, OnDestroy {
  /**
   * Placement of a tooltip. Accepts: "top", "bottom", "left", "right"
   */
  @Input() placement: 'top' | 'bottom' | 'left' | 'right';
  /**
   * Specifies events that should trigger. Supports a space separated list of event names.
   */
  @Input() triggers: string;

  private _ngbTooltip: string | TemplateRef<any>;
  private _popupService: PopupService<NgbTooltipWindow>;
  private _windowRef: ComponentRef<NgbTooltipWindow>;
  private _unregisterListenersFn;
  private _zoneSubscription: any;

  private _ignoreUpdatePosition = false;
  private _scrollListener: (ev: UIEvent) => void;

  constructor(
      private _elementRef: ElementRef, private _renderer: Renderer, injector: Injector,
      componentFactoryResolver: ComponentFactoryResolver, viewContainerRef: ViewContainerRef, config: NgbTooltipConfig,
      ngZone: NgZone) {
    this.placement = config.placement;
    this.triggers = config.triggers;
    this._popupService = new PopupService<NgbTooltipWindow>(
        NgbTooltipWindow, injector, viewContainerRef, _renderer, componentFactoryResolver);

    this._zoneSubscription = ngZone.onStable.subscribe(() => {
      if (this._windowRef && !this._ignoreUpdatePosition) {
        positionElements(this._elementRef.nativeElement, this._windowRef.location.nativeElement, this.placement, true);
      }
      this._ignoreUpdatePosition = false;
    });
  }

  /**
   * Content to be displayed as tooltip. If falsy, the tooltip won't open.
   */
  @Input()
  set ngbTooltip(value: string | TemplateRef<any>) {
    this._ngbTooltip = value;
    if (!value && this._windowRef) {
      this.close();
    }
  }

  get ngbTooltip() { return this._ngbTooltip; }

  /**
   * Opens an element’s tooltip. This is considered a “manual” triggering of the tooltip.
   */
  open() {
<<<<<<< HEAD
    if (!this._windowRef) {
      this._windowRef = this._popupService.open(this.ngbTooltip, true);
=======
    if (!this._windowRef && this._ngbTooltip) {
      this._windowRef = this._popupService.open(this._ngbTooltip);
>>>>>>> 63350eef
      this._windowRef.instance.placement = this.placement;
      this._scrollListener = (ev: UIEvent) => {
        // document level event  also triggers ngAfterViewChecked
        if (ev.target === document) {
          // Don't need to update if the scroll happened on the document, since
          // the popup is relative to the document
          this._ignoreUpdatePosition = true;
        }
      };
      document.addEventListener('scroll', this._scrollListener, true);
    }
  }

  /**
   * Closes an element’s tooltip. This is considered a “manual” triggering of the tooltip.
   */
  close(): void {
    document.removeEventListener('scroll', this._scrollListener, true);
    this._popupService.close();
    this._windowRef = null;
  }

  /**
   * Toggles an element’s tooltip. This is considered a “manual” triggering of the tooltip.
   */
  toggle(): void {
    if (this._windowRef) {
      this.close();
    } else {
      this.open();
    }
  }

  ngOnInit() {
    this._unregisterListenersFn = listenToTriggers(
        this._renderer, this._elementRef.nativeElement, this.triggers, this.open.bind(this), this.close.bind(this),
        this.toggle.bind(this));
  }

  ngOnDestroy() {
    this.close();
    this._unregisterListenersFn();
    this._zoneSubscription.unsubscribe();
  }
}<|MERGE_RESOLUTION|>--- conflicted
+++ resolved
@@ -90,13 +90,8 @@
    * Opens an element’s tooltip. This is considered a “manual” triggering of the tooltip.
    */
   open() {
-<<<<<<< HEAD
-    if (!this._windowRef) {
-      this._windowRef = this._popupService.open(this.ngbTooltip, true);
-=======
     if (!this._windowRef && this._ngbTooltip) {
-      this._windowRef = this._popupService.open(this._ngbTooltip);
->>>>>>> 63350eef
+      this._windowRef = this._popupService.open(this._ngbTooltip, true);
       this._windowRef.instance.placement = this.placement;
       this._scrollListener = (ev: UIEvent) => {
         // document level event  also triggers ngAfterViewChecked
