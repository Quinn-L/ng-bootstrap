import {
  Component,
  Directive,
  Input,
  Output,
  EventEmitter,
  ChangeDetectionStrategy,
  OnInit,
  OnDestroy,
  Injector,
  Renderer,
  ComponentRef,
  ElementRef,
  TemplateRef,
  ViewContainerRef,
  ComponentFactoryResolver,
  NgZone
} from '@angular/core';

import {listenToTriggers} from '../util/triggers';
import {positionElements} from '../util/positioning';
import {PopupService} from '../util/popup';
import {NgbTooltipConfig} from './tooltip-config';

@Component({
  selector: 'ngb-tooltip-window',
  changeDetection: ChangeDetectionStrategy.OnPush,
  host: {'[class]': '"tooltip in tooltip-" + placement', 'role': 'tooltip'},
  template: `
    <div class="tooltip-arrow"></div>
    <div class="tooltip-inner"><ng-content></ng-content></div>
    `
})
export class NgbTooltipWindow {
  @Input() placement: 'top' | 'bottom' | 'left' | 'right' = 'top';
}

/**
 * A lightweight, extensible directive for fancy tooltip creation.
 */
@Directive({selector: '[ngbTooltip]', exportAs: 'ngbTooltip'})
export class NgbTooltip implements OnInit, OnDestroy {
  /**
   * Placement of a tooltip. Accepts: "top", "bottom", "left", "right"
   */
  @Input() placement: 'top' | 'bottom' | 'left' | 'right';
  /**
   * Specifies events that should trigger. Supports a space separated list of event names.
   */
  @Input() triggers: string;
  /**
 * Emits an event when the tooltip is shown
 */
  @Output() shown = new EventEmitter();
  /**
   * Emits an event when the tooltip is hidden
   */
  @Output() hidden = new EventEmitter();

  private _ngbTooltip: string | TemplateRef<any>;
  private _popupService: PopupService<NgbTooltipWindow>;
  private _windowRef: ComponentRef<NgbTooltipWindow>;
  private _unregisterListenersFn;
  private _zoneSubscription: any;

  private _ignoreUpdatePosition = false;
  private _scrollListener: (ev: UIEvent) => void;

  constructor(
      private _elementRef: ElementRef, private _renderer: Renderer, injector: Injector,
      componentFactoryResolver: ComponentFactoryResolver, viewContainerRef: ViewContainerRef, config: NgbTooltipConfig,
      ngZone: NgZone) {
    this.placement = config.placement;
    this.triggers = config.triggers;
    this._popupService = new PopupService<NgbTooltipWindow>(
        NgbTooltipWindow, injector, viewContainerRef, _renderer, componentFactoryResolver);

    this._zoneSubscription = ngZone.onStable.subscribe(() => {
      if (this._windowRef && !this._ignoreUpdatePosition) {
        positionElements(this._elementRef.nativeElement, this._windowRef.location.nativeElement, this.placement, true);
      }
      this._ignoreUpdatePosition = false;
    });
  }

  /**
   * Content to be displayed as tooltip. If falsy, the tooltip won't open.
   */
  @Input()
  set ngbTooltip(value: string | TemplateRef<any>) {
    this._ngbTooltip = value;
    if (!value && this._windowRef) {
      this.close();
    }
  }

  get ngbTooltip() { return this._ngbTooltip; }

  /**
   * Opens an element’s tooltip. This is considered a “manual” triggering of the tooltip.
   */
  open() {
    if (!this._windowRef && this._ngbTooltip) {
      this._windowRef = this._popupService.open(this._ngbTooltip, true);
      this._windowRef.instance.placement = this.placement;
      // we need to manually invoke change detection since events registered via
      // Renderer::listen() - to be determined if this is a bug in the Angular 2
      this._windowRef.changeDetectorRef.markForCheck();
<<<<<<< HEAD
      this._scrollListener = (ev: UIEvent) => {
        // document level event  also triggers ngAfterViewChecked
        if (ev.target === document) {
          // Don't need to update if the scroll happened on the document, since
          // the popup is relative to the document
          this._ignoreUpdatePosition = true;
        }
      };
      document.addEventListener('scroll', this._scrollListener, true);
=======
      this.shown.emit();
>>>>>>> 2101a89a
    }
  }

  /**
   * Closes an element’s tooltip. This is considered a “manual” triggering of the tooltip.
   */
  close(): void {
<<<<<<< HEAD
    document.removeEventListener('scroll', this._scrollListener, true);
    this._popupService.close();
    this._windowRef = null;
=======
    if (this._windowRef != null) {
      this._popupService.close();
      this._windowRef = null;
      this.hidden.emit();
    }
>>>>>>> 2101a89a
  }

  /**
   * Toggles an element’s tooltip. This is considered a “manual” triggering of the tooltip.
   */
  toggle(): void {
    if (this._windowRef) {
      this.close();
    } else {
      this.open();
    }
  }

  /**
   * Returns whether or not the tooltip is currently being shown
   */
  isOpen(): boolean { return this._windowRef != null; }

  ngOnInit() {
    this._unregisterListenersFn = listenToTriggers(
        this._renderer, this._elementRef.nativeElement, this.triggers, this.open.bind(this), this.close.bind(this),
        this.toggle.bind(this));
  }

  ngOnDestroy() {
    this.close();
    this._unregisterListenersFn();
    this._zoneSubscription.unsubscribe();
  }
}<|MERGE_RESOLUTION|>--- conflicted
+++ resolved
@@ -106,7 +106,7 @@
       // we need to manually invoke change detection since events registered via
       // Renderer::listen() - to be determined if this is a bug in the Angular 2
       this._windowRef.changeDetectorRef.markForCheck();
-<<<<<<< HEAD
+      this.shown.emit();
       this._scrollListener = (ev: UIEvent) => {
         // document level event  also triggers ngAfterViewChecked
         if (ev.target === document) {
@@ -116,9 +116,6 @@
         }
       };
       document.addEventListener('scroll', this._scrollListener, true);
-=======
-      this.shown.emit();
->>>>>>> 2101a89a
     }
   }
 
@@ -126,17 +123,12 @@
    * Closes an element’s tooltip. This is considered a “manual” triggering of the tooltip.
    */
   close(): void {
-<<<<<<< HEAD
     document.removeEventListener('scroll', this._scrollListener, true);
-    this._popupService.close();
-    this._windowRef = null;
-=======
     if (this._windowRef != null) {
       this._popupService.close();
       this._windowRef = null;
       this.hidden.emit();
     }
->>>>>>> 2101a89a
   }
 
   /**
