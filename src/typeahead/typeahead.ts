import {
  Directive,
  OnInit,
  Input,
  Output,
  EventEmitter,
  ComponentRef,
  ComponentFactoryResolver,
  ViewContainerRef,
  Injector,
  Renderer,
  ElementRef,
  TemplateRef,
  forwardRef,
  OnDestroy,
  NgZone
} from '@angular/core';
import {ControlValueAccessor, NG_VALUE_ACCESSOR} from '@angular/forms';
import {Observable, Subscription} from 'rxjs/Rx';
import 'rxjs/add/operator/do';
import 'rxjs/add/operator/let';
import {positionElements} from '../util/positioning';
import {NgbTypeaheadWindow, ResultTemplateContext} from './typeahead-window';
import {PopupService} from '../util/popup';
import {toString} from '../util/util';
import {NgbTypeaheadConfig} from './typeahead-config';

enum Key {
  Tab = 9,
  Enter = 13,
  Escape = 27,
  ArrowUp = 38,
  ArrowDown = 40
}

const NGB_TYPEAHEAD_VALUE_ACCESSOR = {
  provide: NG_VALUE_ACCESSOR,
  useExisting: forwardRef(() => NgbTypeahead),
  multi: true
};

/**
 * Payload of the selectItem event.
 */
export interface NgbTypeaheadSelectItemEvent {
  /**
   * An item about to be selected
   */
  item: any;

  /**
   * Function that will prevent item selection if called
   */
  preventDefault: () => void;
}

/**
 * NgbTypeahead directive provides a simple way of creating powerful typeaheads from any text input
 */
@Directive({
  selector: 'input[ngbTypeahead]',
  host: {
    '(blur)': 'handleBlur()',
    '[class.open]': 'isPopupOpen()',
    '(document:click)': 'dismissPopup()',
    '(keydown)': 'handleKeyDown($event)',
    'autocomplete': 'off',
    'autocapitalize': 'off',
    'autocorrect': 'off'
  },
  providers: [NGB_TYPEAHEAD_VALUE_ACCESSOR]
})
export class NgbTypeahead implements ControlValueAccessor,
    OnInit, OnDestroy {
  private _popupService: PopupService<NgbTypeaheadWindow>;
  private _subscription: Subscription;
  private _userInput: string;
  private _valueChanges: Observable<string>;
  private _windowRef: ComponentRef<NgbTypeaheadWindow>;
  private _zoneSubscription: any;

<<<<<<< HEAD
  private _ignoreUpdatePosition = false;
  private _scrollListener: (ev: UIEvent) => void;
=======

  /**
   * A flag indicating if model values should be restricted to the ones selected from the popup only.
   */
  @Input() editable: boolean;
>>>>>>> 78660a9a

  /**
   * A function to convert a given value into string to display in the input field
   */
  @Input() inputFormatter: (value: any) => string;

  /**
   * A function to transform the provided observable text into the array of results
   */
  @Input() ngbTypeahead: (text: Observable<string>) => Observable<any[]>;

  /**
   * A function to format a given result before display. This function should return a formatted string without any
   * HTML markup
   */
  @Input() resultFormatter: (value: any) => string;

  /**
   * A template to override a matching result default display
   */
  @Input() resultTemplate: TemplateRef<ResultTemplateContext>;

  /**
   * Show hint when an option in the result list matches.
   */
  @Input() showHint: boolean;

  /**
   * An event emitted when a match is selected. Event payload is of type NgbTypeaheadSelectItemEvent.
   */
  @Output() selectItem = new EventEmitter<NgbTypeaheadSelectItemEvent>();

  private _onTouched = () => {};
  private _onChange = (_: any) => {};

  constructor(
      private _elementRef: ElementRef, private _viewContainerRef: ViewContainerRef, private _renderer: Renderer,
      private _injector: Injector, componentFactoryResolver: ComponentFactoryResolver, config: NgbTypeaheadConfig,
      ngZone: NgZone) {
    this.editable = config.editable;
    this.showHint = config.showHint;

    this._valueChanges = Observable.fromEvent(_elementRef.nativeElement, 'input', ($event) => $event.target.value);

    this._popupService = new PopupService<NgbTypeaheadWindow>(
        NgbTypeaheadWindow, _injector, _viewContainerRef, _renderer, componentFactoryResolver);

    this._zoneSubscription = ngZone.onStable.subscribe(() => {
      if (this._windowRef && !this._ignoreUpdatePosition) {
        positionElements(this._elementRef.nativeElement, this._windowRef.location.nativeElement, 'bottom-left', true);
      }
      this._ignoreUpdatePosition = false;
    });
  }

<<<<<<< HEAD
  ngOnDestroy() {
    this._closePopup();
    this._subscription.unsubscribe();
    this._zoneSubscription.unsubscribe();
=======
  ngOnInit() {
    this._subscription = this._subscribeToUserInput(
        this._valueChanges
            .do(value => {
              this._userInput = value;
              if (this.editable) {
                this._onChange(value);
              }
            })
            .let (this.ngbTypeahead));
>>>>>>> 78660a9a
  }

  ngOnDestroy() {
    this._unsubscribeFromUserInput();
    this._zoneSubscription.unsubscribe();
  }

  registerOnChange(fn: (value: any) => any): void { this._onChange = fn; }

  registerOnTouched(fn: () => any): void { this._onTouched = fn; }

  writeValue(value) { this._writeInputValue(this._formatItemForInput(value)); }

  setDisabledState(isDisabled: boolean): void {
    this._renderer.setElementProperty(this._elementRef.nativeElement, 'disabled', isDisabled);
  }

  /**
   * @internal
   */
  dismissPopup() {
    if (this.isPopupOpen()) {
      this._closePopup();
      this._writeInputValue(this._userInput);
    }
  }

  /**
   * @internal
   */
  isPopupOpen() { return this._windowRef != null; }

  /**
   * @internal
   */
  handleBlur() { this._onTouched(); }

  /**
   * @internal
   */
  handleKeyDown(event: KeyboardEvent) {
    if (!this._windowRef) {
      return;
    }

    if (Key[toString(event.which)]) {
      event.preventDefault();

      switch (event.which) {
        case Key.ArrowDown:
          this._windowRef.instance.next();
          this._showHint();
          break;
        case Key.ArrowUp:
          this._windowRef.instance.prev();
          this._showHint();
          break;
        case Key.Enter:
        case Key.Tab:
          const result = this._windowRef.instance.getActive();
          this._selectResult(result);
          break;
        case Key.Escape:
          this.dismissPopup();
          break;
      }
    }
  }

  private _openPopup() {
    if (!this._windowRef) {
      this._windowRef = this._popupService.open(null, true);
      this._windowRef.instance.selectEvent.subscribe((result: any) => this._selectResult(result));
      this._scrollListener = (ev: UIEvent) => {
        // document level event  also triggers ngAfterViewChecked
        if (ev.target === document) {
          // Don't need to update if the scroll happened on the document, since
          // the popup is relative to the document
          this._ignoreUpdatePosition = true;
        }
      };
      document.addEventListener('scroll', this._scrollListener, true);
    }
  }

  private _closePopup() {
    document.removeEventListener('scroll', this._scrollListener, true);
    this._popupService.close();
    this._windowRef = null;
  }

  private _selectResult(result: any) {
    let defaultPrevented = false;
    this.selectItem.emit({item: result, preventDefault: () => { defaultPrevented = true; }});

    if (!defaultPrevented) {
      this.writeValue(result);
      this._onChange(result);
    }

    this._closePopup();
  }

  private _showHint() {
    if (this.showHint) {
      const userInputLowerCase = this._userInput.toLowerCase();
      const formattedVal = this._formatItemForInput(this._windowRef.instance.getActive());

      if (userInputLowerCase === formattedVal.substr(0, this._userInput.length).toLowerCase()) {
        this._writeInputValue(this._userInput + formattedVal.substr(this._userInput.length));
        this._renderer.invokeElementMethod(
            this._elementRef.nativeElement, 'setSelectionRange', [this._userInput.length, formattedVal.length]);
      } else {
        this.writeValue(this._windowRef.instance.getActive());
      }
    }
  }

  private _formatItemForInput(item: any): string {
    return item && this.inputFormatter ? this.inputFormatter(item) : toString(item);
  }

  private _writeInputValue(value: string): void {
    this._renderer.setElementProperty(this._elementRef.nativeElement, 'value', value);
  }

  private _subscribeToUserInput(userInput$: Observable<any[]>): Subscription {
    return userInput$.subscribe((results) => {
      if (!results || results.length === 0) {
        this._closePopup();
      } else {
        this._openPopup();
        this._windowRef.instance.results = results;
        this._windowRef.instance.term = this._elementRef.nativeElement.value;
        if (this.resultFormatter) {
          this._windowRef.instance.formatter = this.resultFormatter;
        }
        if (this.resultTemplate) {
          this._windowRef.instance.resultTemplate = this.resultTemplate;
        }
        this._showHint();

        // The observable stream we are subscribing to might have async steps
        // and if a component containing typeahead is using the OnPush strategy
        // the change detection turn wouldn't be invoked automatically.
        this._windowRef.changeDetectorRef.detectChanges();
      }
    });
  }

  private _unsubscribeFromUserInput() {
    if (this._subscription) {
      this._subscription.unsubscribe();
    }
    this._subscription = null;
  }
}<|MERGE_RESOLUTION|>--- conflicted
+++ resolved
@@ -79,16 +79,13 @@
   private _windowRef: ComponentRef<NgbTypeaheadWindow>;
   private _zoneSubscription: any;
 
-<<<<<<< HEAD
   private _ignoreUpdatePosition = false;
   private _scrollListener: (ev: UIEvent) => void;
-=======
 
   /**
    * A flag indicating if model values should be restricted to the ones selected from the popup only.
    */
   @Input() editable: boolean;
->>>>>>> 78660a9a
 
   /**
    * A function to convert a given value into string to display in the input field
@@ -144,12 +141,7 @@
     });
   }
 
-<<<<<<< HEAD
-  ngOnDestroy() {
     this._closePopup();
-    this._subscription.unsubscribe();
-    this._zoneSubscription.unsubscribe();
-=======
   ngOnInit() {
     this._subscription = this._subscribeToUserInput(
         this._valueChanges
@@ -160,7 +152,6 @@
               }
             })
             .let (this.ngbTypeahead));
->>>>>>> 78660a9a
   }
 
   ngOnDestroy() {
