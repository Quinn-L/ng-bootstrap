import {
  Directive,
  OnInit,
  Input,
  Output,
  EventEmitter,
  ComponentRef,
  ComponentFactoryResolver,
  ViewContainerRef,
  Injector,
  Renderer,
  ElementRef,
  TemplateRef,
  forwardRef,
  OnDestroy,
  NgZone
} from '@angular/core';
import {ControlValueAccessor, NG_VALUE_ACCESSOR} from '@angular/forms';
import {Observable, Subject, Subscription} from 'rxjs/Rx';
import 'rxjs/add/operator/do';
import 'rxjs/add/operator/let';
import {positionElements} from '../util/positioning';
import {NgbTypeaheadWindow, ResultTemplateContext} from './typeahead-window';
import {PopupService} from '../util/popup';
import {toString} from '../util/util';
import {NgbTypeaheadConfig} from './typeahead-config';

enum Key {
  Tab = 9,
  Enter = 13,
  Escape = 27,
  ArrowUp = 38,
  ArrowDown = 40
}

const NGB_TYPEAHEAD_VALUE_ACCESSOR = {
  provide: NG_VALUE_ACCESSOR,
  useExisting: forwardRef(() => NgbTypeahead),
  multi: true
};

/**
 * Payload of the selectItem event.
 */
export interface NgbTypeaheadSelectItemEvent {
  /**
   * An item about to be selected
   */
  item: any;

  /**
   * Function that will prevent item selection if called
   */
  preventDefault: () => void;
}

/**
 * NgbTypeahead directive provides a simple way of creating powerful typeaheads from any text input
 */
@Directive({
  selector: 'input[ngbTypeahead]',
  host: {
    '(blur)': 'onTouched()',
    '[class.open]': 'isPopupOpen()',
    '(document:click)': 'dismissPopup()',
    '(input)': 'onChange($event.target.value)',
    '(keydown)': 'handleKeyDown($event)',
    'autocomplete': 'off',
    'autocapitalize': 'off',
    'autocorrect': 'off'
  },
  providers: [NGB_TYPEAHEAD_VALUE_ACCESSOR]
})
export class NgbTypeahead implements OnInit,
    ControlValueAccessor, OnDestroy {
  private _onChangeNoEmit: (_: any) => void;
  private _popupService: PopupService<NgbTypeaheadWindow>;
  private _subscription: Subscription;
  private _userInput: string;
  private _valueChanges = new Subject<string>();
  private _windowRef: ComponentRef<NgbTypeaheadWindow>;
  private _zoneSubscription: any;

  private _ignoreUpdatePosition = false;
  private _scrollListener: (ev: UIEvent) => void;

  /**
   * A function to convert a given value into string to display in the input field
   */
  @Input() inputFormatter: (value: any) => string;

  /**
   * A function to transform the provided observable text into the array of results
   */
  @Input() ngbTypeahead: (text: Observable<string>) => Observable<any[]>;

  /**
   * A function to format a given result before display. This function should return a formatted string without any
   * HTML markup
   */
  @Input() resultFormatter: (value: any) => string;

  /**
   * A template to override a matching result default display
   */
  @Input() resultTemplate: TemplateRef<ResultTemplateContext>;

  /**
   * Show hint when an option in the result list matches.
   */
  @Input() showHint: boolean;

  /**
   * An event emitted when a match is selected. Event payload is of type NgbTypeaheadSelectItemEvent.
   */
  @Output() selectItem = new EventEmitter<NgbTypeaheadSelectItemEvent>();

  onChange = (value) => {
    this._onChangeNoEmit(value);
    this._valueChanges.next(value);
  };

  onTouched = () => {};

  constructor(
      private _elementRef: ElementRef, private _viewContainerRef: ViewContainerRef, private _renderer: Renderer,
      private _injector: Injector, componentFactoryResolver: ComponentFactoryResolver, config: NgbTypeaheadConfig,
      ngZone: NgZone) {
    this.showHint = config.showHint;
    this._popupService = new PopupService<NgbTypeaheadWindow>(
        NgbTypeaheadWindow, _injector, _viewContainerRef, _renderer, componentFactoryResolver);
    this._onChangeNoEmit = (_: any) => {};

<<<<<<< HEAD
  ngAfterViewChecked() {
    if (this._windowRef && !this._ignoreUpdatePosition) {
      positionElements(this._elementRef.nativeElement, this._windowRef.location.nativeElement, 'bottom-left', true);
    }
    this._ignoreUpdatePosition = false;
  }

  ngOnDestroy() {
    this._closePopup();
    this._subscription.unsubscribe();
=======
    this._zoneSubscription = ngZone.onStable.subscribe(() => {
      if (this._windowRef) {
        positionElements(this._elementRef.nativeElement, this._windowRef.location.nativeElement, 'bottom-left');
      }
    });
  }

  ngOnDestroy() {
    this._subscription.unsubscribe();
    this._zoneSubscription.unsubscribe();
>>>>>>> d1492b72
  }

  ngOnInit() {
    this._subscription =
        this._valueChanges.do(value => this._userInput = value).let (this.ngbTypeahead).subscribe((results) => {
          if (!results || results.length === 0) {
            this._closePopup();
          } else {
            this._openPopup();
            this._windowRef.instance.results = results;
            this._windowRef.instance.term = this._elementRef.nativeElement.value;
            if (this.resultFormatter) {
              this._windowRef.instance.formatter = this.resultFormatter;
            }
            if (this.resultTemplate) {
              this._windowRef.instance.resultTemplate = this.resultTemplate;
            }
            this._showHint();
          }
        });
  }

  registerOnChange(fn: (value: any) => any): void { this._onChangeNoEmit = fn; }

  registerOnTouched(fn: () => any): void { this.onTouched = fn; }

  writeValue(value) { this._writeInputValue(this._formatItemForInput(value)); }

  setDisabledState(isDisabled: boolean): void {
    this._renderer.setElementProperty(this._elementRef.nativeElement, 'disabled', isDisabled);
  }

  /**
   * @internal
   */
  dismissPopup() {
    if (this.isPopupOpen()) {
      this._closePopup();
      this._writeInputValue(this._userInput);
    }
  }

  /**
   * @internal
   */
  isPopupOpen() { return this._windowRef != null; }

  /**
   * @internal
   */
  handleKeyDown(event: KeyboardEvent) {
    if (!this._windowRef) {
      return;
    }

    if (Key[toString(event.which)]) {
      event.preventDefault();

      switch (event.which) {
        case Key.ArrowDown:
          this._windowRef.instance.next();
          this._showHint();
          break;
        case Key.ArrowUp:
          this._windowRef.instance.prev();
          this._showHint();
          break;
        case Key.Enter:
        case Key.Tab:
          const result = this._windowRef.instance.getActive();
          this._selectResult(result);
          break;
        case Key.Escape:
          this.dismissPopup();
          break;
      }
    }
  }

  private _openPopup() {
    if (!this._windowRef) {
      this._windowRef = this._popupService.open(null, true);
      this._windowRef.instance.selectEvent.subscribe((result: any) => this._selectResult(result));
      this._scrollListener = (ev: UIEvent) => {
        // document level event  also triggers ngAfterViewChecked
        if (ev.target === document) {
          // Don't need to update if the scroll happened on the document, since
          // the popup is relative to the document
          this._ignoreUpdatePosition = true;
        }
      };
      document.addEventListener('scroll', this._scrollListener, true);
    }
  }

  private _closePopup() {
    document.removeEventListener('scroll', this._scrollListener, true);
    this._popupService.close();
    this._windowRef = null;
  }

  private _selectResult(result: any) {
    let defaultPrevented = false;
    this.selectItem.emit({item: result, preventDefault: () => { defaultPrevented = true; }});

    if (!defaultPrevented) {
      this.writeValue(result);
      this._onChangeNoEmit(result);
    }

    this._closePopup();
  }

  private _showHint() {
    if (this.showHint) {
      const userInputLowerCase = this._userInput.toLowerCase();
      const formattedVal = this._formatItemForInput(this._windowRef.instance.getActive());

      if (userInputLowerCase === formattedVal.substr(0, this._userInput.length).toLowerCase()) {
        this._writeInputValue(this._userInput + formattedVal.substr(this._userInput.length));
        this._renderer.invokeElementMethod(
            this._elementRef.nativeElement, 'setSelectionRange', [this._userInput.length, formattedVal.length]);
      } else {
        this.writeValue(this._windowRef.instance.getActive());
      }
    }
  }

  private _formatItemForInput(item: any): string {
    return item && this.inputFormatter ? this.inputFormatter(item) : toString(item);
  }

  private _writeInputValue(value: string): void {
    this._renderer.setElementProperty(this._elementRef.nativeElement, 'value', value);
  }
}<|MERGE_RESOLUTION|>--- conflicted
+++ resolved
@@ -131,29 +131,18 @@
         NgbTypeaheadWindow, _injector, _viewContainerRef, _renderer, componentFactoryResolver);
     this._onChangeNoEmit = (_: any) => {};
 
-<<<<<<< HEAD
-  ngAfterViewChecked() {
-    if (this._windowRef && !this._ignoreUpdatePosition) {
-      positionElements(this._elementRef.nativeElement, this._windowRef.location.nativeElement, 'bottom-left', true);
-    }
-    this._ignoreUpdatePosition = false;
+    this._zoneSubscription = ngZone.onStable.subscribe(() => {
+      if (this._windowRef && !this._ignoreUpdatePosition) {
+        positionElements(this._elementRef.nativeElement, this._windowRef.location.nativeElement, 'bottom-left', true);
+      }
+      this._ignoreUpdatePosition = false;
+    });
   }
 
   ngOnDestroy() {
     this._closePopup();
     this._subscription.unsubscribe();
-=======
-    this._zoneSubscription = ngZone.onStable.subscribe(() => {
-      if (this._windowRef) {
-        positionElements(this._elementRef.nativeElement, this._windowRef.location.nativeElement, 'bottom-left');
-      }
-    });
-  }
-
-  ngOnDestroy() {
-    this._subscription.unsubscribe();
     this._zoneSubscription.unsubscribe();
->>>>>>> d1492b72
   }
 
   ngOnInit() {
