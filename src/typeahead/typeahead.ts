import {
  Directive,
  OnInit,
  Input,
  Output,
  EventEmitter,
  ComponentRef,
  ComponentFactoryResolver,
  ViewContainerRef,
  Injector,
  Renderer,
  ElementRef,
  TemplateRef,
  forwardRef,
  OnDestroy,
  NgZone
} from '@angular/core';
import {ControlValueAccessor, NG_VALUE_ACCESSOR} from '@angular/forms';
import {Observable} from 'rxjs/Observable';
import {Subscription} from 'rxjs/Subscription';
import 'rxjs/add/observable/fromEvent';
import 'rxjs/add/operator/do';
import 'rxjs/add/operator/let';
import {positionElements} from '../util/positioning';
import {NgbTypeaheadWindow, ResultTemplateContext} from './typeahead-window';
import {PopupService} from '../util/popup';
import {toString, isDefined} from '../util/util';
import {NgbTypeaheadConfig} from './typeahead-config';

enum Key {
  Tab = 9,
  Enter = 13,
  Escape = 27,
  ArrowUp = 38,
  ArrowDown = 40
}

const NGB_TYPEAHEAD_VALUE_ACCESSOR = {
  provide: NG_VALUE_ACCESSOR,
  useExisting: forwardRef(() => NgbTypeahead),
  multi: true
};

/**
 * Payload of the selectItem event.
 */
export interface NgbTypeaheadSelectItemEvent {
  /**
   * An item about to be selected
   */
  item: any;

  /**
   * Function that will prevent item selection if called
   */
  preventDefault: () => void;
}

/**
 * NgbTypeahead directive provides a simple way of creating powerful typeaheads from any text input
 */
@Directive({
  selector: 'input[ngbTypeahead]',
  host: {
    '(blur)': 'handleBlur()',
    '[class.open]': 'isPopupOpen()',
    '(document:click)': 'dismissPopup()',
    '(keydown)': 'handleKeyDown($event)',
    'autocomplete': 'off',
    'autocapitalize': 'off',
    'autocorrect': 'off'
  },
  providers: [NGB_TYPEAHEAD_VALUE_ACCESSOR]
})
export class NgbTypeahead implements ControlValueAccessor,
    OnInit, OnDestroy {
  private _popupService: PopupService<NgbTypeaheadWindow>;
  private _subscription: Subscription;
  private _userInput: string;
  private _valueChanges: Observable<string>;
  private _windowRef: ComponentRef<NgbTypeaheadWindow>;
  private _zoneSubscription: any;

  private _ignoreUpdatePosition = false;
  private _scrollListener: (ev: UIEvent) => void;

  /**
   * A flag indicating if model values should be restricted to the ones selected from the popup only.
   */
  @Input() editable: boolean;

  /**
   * A flag indicating if the first match should automatically be focused as you type.
   */
  @Input() focusFirst: boolean;

  /**
   * A function to convert a given value into string to display in the input field
   */
  @Input() inputFormatter: (value: any) => string;

  /**
   * A function to transform the provided observable text into the array of results
   */
  @Input() ngbTypeahead: (text: Observable<string>) => Observable<any[]>;

  /**
   * A function to format a given result before display. This function should return a formatted string without any
   * HTML markup
   */
  @Input() resultFormatter: (value: any) => string;

  /**
   * A template to override a matching result default display
   */
  @Input() resultTemplate: TemplateRef<ResultTemplateContext>;

  /**
   * Show hint when an option in the result list matches.
   */
  @Input() showHint: boolean;

  /**
   * An event emitted when a match is selected. Event payload is of type NgbTypeaheadSelectItemEvent.
   */
  @Output() selectItem = new EventEmitter<NgbTypeaheadSelectItemEvent>();

  private _onTouched = () => {};
  private _onChange = (_: any) => {};

  constructor(
      private _elementRef: ElementRef, private _viewContainerRef: ViewContainerRef, private _renderer: Renderer,
      private _injector: Injector, componentFactoryResolver: ComponentFactoryResolver, config: NgbTypeaheadConfig,
      ngZone: NgZone) {
    this.editable = config.editable;
    this.focusFirst = config.focusFirst;
    this.showHint = config.showHint;

    this._valueChanges = Observable.fromEvent(_elementRef.nativeElement, 'input', ($event) => $event.target.value);

    this._popupService = new PopupService<NgbTypeaheadWindow>(
        NgbTypeaheadWindow, _injector, _viewContainerRef, _renderer, componentFactoryResolver);

    this._zoneSubscription = ngZone.onStable.subscribe(() => {
      if (this._windowRef && !this._ignoreUpdatePosition) {
        positionElements(this._elementRef.nativeElement, this._windowRef.location.nativeElement, 'bottom-left', true);
      }
      this._ignoreUpdatePosition = false;
    });
  }

    this._closePopup();
  ngOnInit() {
    this._subscription = this._subscribeToUserInput(
        this._valueChanges
            .do(value => {
              this._userInput = value;
              if (this.editable) {
                this._onChange(value);
              }
            })
            .let (this.ngbTypeahead));
  }

  ngOnDestroy() {
    this._unsubscribeFromUserInput();
    this._zoneSubscription.unsubscribe();
  }

  registerOnChange(fn: (value: any) => any): void { this._onChange = fn; }

  registerOnTouched(fn: () => any): void { this._onTouched = fn; }

  writeValue(value) { this._writeInputValue(this._formatItemForInput(value)); }

  setDisabledState(isDisabled: boolean): void {
    this._renderer.setElementProperty(this._elementRef.nativeElement, 'disabled', isDisabled);
  }

  dismissPopup() {
    if (this.isPopupOpen()) {
      this._closePopup();
      this._writeInputValue(this._userInput);
    }
  }

  isPopupOpen() { return this._windowRef != null; }

  handleBlur() { this._onTouched(); }

  handleKeyDown(event: KeyboardEvent) {
    if (!this._windowRef) {
      return;
    }

    if (Key[toString(event.which)]) {
      event.preventDefault();

      switch (event.which) {
        case Key.ArrowDown:
          this._windowRef.instance.next();
          this._showHint();
          break;
        case Key.ArrowUp:
          this._windowRef.instance.prev();
          this._showHint();
          break;
        case Key.Enter:
        case Key.Tab:
          const result = this._windowRef.instance.getActive();
          if (isDefined(result)) {
            this._selectResult(result);
          }
          this._closePopup();
          break;
        case Key.Escape:
          this.dismissPopup();
          break;
      }
    }
  }

  private _openPopup() {
    if (!this._windowRef) {
<<<<<<< HEAD
      this._windowRef = this._popupService.open(null, true);
      this._windowRef.instance.selectEvent.subscribe((result: any) => this._selectResult(result));
      this._scrollListener = (ev: UIEvent) => {
        // document level event  also triggers ngAfterViewChecked
        if (ev.target === document) {
          // Don't need to update if the scroll happened on the document, since
          // the popup is relative to the document
          this._ignoreUpdatePosition = true;
        }
      };
      document.addEventListener('scroll', this._scrollListener, true);
=======
      this._windowRef = this._popupService.open();
      this._windowRef.instance.selectEvent.subscribe((result: any) => this._selectResultClosePopup(result));
>>>>>>> de7d0e45
    }
  }

  private _closePopup() {
    document.removeEventListener('scroll', this._scrollListener, true);
    this._popupService.close();
    this._windowRef = null;
  }

  private _selectResult(result: any) {
    let defaultPrevented = false;
    this.selectItem.emit({item: result, preventDefault: () => { defaultPrevented = true; }});

    if (!defaultPrevented) {
      this.writeValue(result);
      this._onChange(result);
    }
  }

  private _selectResultClosePopup(result: any) {
    this._selectResult(result);
    this._closePopup();
  }

  private _showHint() {
    if (this.showHint) {
      const userInputLowerCase = this._userInput.toLowerCase();
      const formattedVal = this._formatItemForInput(this._windowRef.instance.getActive());

      if (userInputLowerCase === formattedVal.substr(0, this._userInput.length).toLowerCase()) {
        this._writeInputValue(this._userInput + formattedVal.substr(this._userInput.length));
        this._renderer.invokeElementMethod(
            this._elementRef.nativeElement, 'setSelectionRange', [this._userInput.length, formattedVal.length]);
      } else {
        this.writeValue(this._windowRef.instance.getActive());
      }
    }
  }

  private _formatItemForInput(item: any): string {
    return item && this.inputFormatter ? this.inputFormatter(item) : toString(item);
  }

  private _writeInputValue(value: string): void {
    this._renderer.setElementProperty(this._elementRef.nativeElement, 'value', value);
  }

  private _subscribeToUserInput(userInput$: Observable<any[]>): Subscription {
    return userInput$.subscribe((results) => {
      if (!results || results.length === 0) {
        this._closePopup();
      } else {
        this._openPopup();
        this._windowRef.instance.activeIdx = this.focusFirst ? 0 : -1;
        this._windowRef.instance.results = results;
        this._windowRef.instance.term = this._elementRef.nativeElement.value;
        if (this.resultFormatter) {
          this._windowRef.instance.formatter = this.resultFormatter;
        }
        if (this.resultTemplate) {
          this._windowRef.instance.resultTemplate = this.resultTemplate;
        }
        this._showHint();

        // The observable stream we are subscribing to might have async steps
        // and if a component containing typeahead is using the OnPush strategy
        // the change detection turn wouldn't be invoked automatically.
        this._windowRef.changeDetectorRef.detectChanges();
      }
    });
  }

  private _unsubscribeFromUserInput() {
    if (this._subscription) {
      this._subscription.unsubscribe();
    }
    this._subscription = null;
  }
}<|MERGE_RESOLUTION|>--- conflicted
+++ resolved
@@ -149,7 +149,6 @@
     });
   }
 
-    this._closePopup();
   ngOnInit() {
     this._subscription = this._subscribeToUserInput(
         this._valueChanges
@@ -222,9 +221,8 @@
 
   private _openPopup() {
     if (!this._windowRef) {
-<<<<<<< HEAD
       this._windowRef = this._popupService.open(null, true);
-      this._windowRef.instance.selectEvent.subscribe((result: any) => this._selectResult(result));
+      this._windowRef.instance.selectEvent.subscribe((result: any) => this._selectResultClosePopup(result));
       this._scrollListener = (ev: UIEvent) => {
         // document level event  also triggers ngAfterViewChecked
         if (ev.target === document) {
@@ -234,10 +232,6 @@
         }
       };
       document.addEventListener('scroll', this._scrollListener, true);
-=======
-      this._windowRef = this._popupService.open();
-      this._windowRef.instance.selectEvent.subscribe((result: any) => this._selectResultClosePopup(result));
->>>>>>> de7d0e45
     }
   }
 
