<<<<<<< HEAD
import {Component, Input, Output, ElementRef, EventEmitter, TemplateRef, ContentChildren} from '@angular/core';
=======
import {Component, Input, Output, EventEmitter, TemplateRef, OnInit} from '@angular/core';
>>>>>>> 994deda6

import {toString} from '../util/util';

/**
 * Context for the typeahead result template in case you want to override the default one
 */
export interface ResultTemplateContext {
  /**
   * Your typeahead result data model
   */
  result: any;

  /**
   * Search term from the input used to get current result
   */
  term: string;
}

@Component({
  selector: 'ngb-typeahead-window',
  exportAs: 'ngbTypeaheadWindow',
  host: {'class': 'dropdown-menu', 'style': 'display: block'},
  template: `
    <template #rt let-result="result" let-term="term" let-formatter="formatter">
      <ngb-highlight [result]="formatter(result)" [term]="term"></ngb-highlight>
    </template>
    <template ngFor [ngForOf]="results" let-result let-idx="index">
      <button type="button" class="dropdown-item" [class.active]="idx === activeIdx" 
        (mouseenter)="markActive(idx)" 
        (click)="select(result)">
          <template [ngTemplateOutlet]="resultTemplate || rt" 
          [ngOutletContext]="{result: result, term: term, formatter: formatter}"></template>
      </button>
    </template>
  `
})
export class NgbTypeaheadWindow implements OnInit {
  activeIdx = 0;

  /**
   * Flag indicating if the first row should be active initially
   */
  @Input() focusFirst = true;

  /**
   * Typeahead match results to be displayed
   */
  @Input() results;

  /**
   * Search term used to get current results
   */
  @Input() term: string;

  /**
   * A function used to format a given result before display. This function should return a formatted string without any
   * HTML markup
   */
  @Input() formatter = toString;

  /**
   * A template to override a matching result default display
   */
  @Input() resultTemplate: TemplateRef<ResultTemplateContext>;

  /**
   * Event raised when user selects a particular result row
   */
  @Output('select') selectEvent = new EventEmitter();

  constructor(private _elementRef: ElementRef){}

  getActive() { return this.results[this.activeIdx]; }

  markActive(activeIdx: number) { this.activeIdx = activeIdx; }

  next() {
<<<<<<< HEAD
    let prevIndex = this.activeIdx;
    this.activeIdx = (this.activeIdx + 1) % this.results.length;
    this.updateView(prevIndex > this.activeIdx);
  }

  prev() {
    let prevIndex = this.activeIdx;
    this.activeIdx = (this.activeIdx <= 0 ? this.results.length - 1 : this.activeIdx - 1);
    this.updateView(prevIndex > this.activeIdx);
=======
    if (this.activeIdx === this.results.length - 1) {
      this.activeIdx = this.focusFirst ? (this.activeIdx + 1) % this.results.length : -1;
    } else {
      this.activeIdx++;
    }
  }

  prev() {
    if (this.activeIdx < 0) {
      this.activeIdx = this.results.length - 1;
    } else if (this.activeIdx === 0) {
      this.activeIdx = this.focusFirst ? this.results.length - 1 : -1;
    } else {
      this.activeIdx--;
    }
>>>>>>> 994deda6
  }

  select(item) { this.selectEvent.emit(item); }

<<<<<<< HEAD
  private updateView(navUpwards: boolean) {
    let buttons = (this._elementRef.nativeElement as HTMLElement).querySelectorAll('button');
    let directChildren: HTMLElement[] = [];
    for (let i = 0; i < buttons.length; i++) {
      let btn = buttons[i];
      if (btn.parentElement === this._elementRef.nativeElement){
        directChildren.push(btn as HTMLElement);
      }
    }
    
    if (this.activeIdx < 0 || this.activeIdx >= directChildren.length) {
      return;
    }
    let elem = directChildren[this.activeIdx];
    let result = isFullyVisibleVertically(elem, this._elementRef.nativeElement);
    if (!result.isVisible) {
      if (navUpwards) {
        elem.parentElement.scrollTop = elem.offsetTop;
      } else {
        let scrollOffset = elem.offsetTop + elem.offsetHeight
                            - elem.parentElement.offsetHeight;
        elem.parentElement.scrollTop = scrollOffset;
      }
    }
  }
}

function isFullyVisibleVertically(element: HTMLElement, rootElement: HTMLElement)
  : { isVisible: boolean, topClipped?: boolean, bottomClipped?: boolean } {
  let rect = element.getBoundingClientRect();
  let top = rect.top;
  let bottom = rect.bottom;
  let el = element.parentNode;

  do {
    rect = (el as HTMLElement).getBoundingClientRect();
    // element is below the bottom or clipping
    if (top >= rect.bottom || bottom > rect.bottom) {
      return { isVisible: false, topClipped: true };
    }
    // element is above the top or clipping
    if (top < rect.top || bottom <= rect.top) {
      return { isVisible: false, bottomClipped: true };
    }

    el = el.parentNode;
    } while (el !== document.body && el !== rootElement);
    // Check its within the document viewport
    if (bottom > document.documentElement.clientHeight) {
      return { isVisible: false, bottomClipped: true };
    } else {
      return { isVisible: true };
  }
=======
  ngOnInit() { this.activeIdx = this.focusFirst ? 0 : -1; }
>>>>>>> 994deda6
}<|MERGE_RESOLUTION|>--- conflicted
+++ resolved
@@ -1,8 +1,4 @@
-<<<<<<< HEAD
-import {Component, Input, Output, ElementRef, EventEmitter, TemplateRef, ContentChildren} from '@angular/core';
-=======
-import {Component, Input, Output, EventEmitter, TemplateRef, OnInit} from '@angular/core';
->>>>>>> 994deda6
+import {Component, Input, Output, ElementRef, EventEmitter, TemplateRef, OnInit} from '@angular/core';
 
 import {toString} from '../util/util';
 
@@ -80,25 +76,17 @@
   markActive(activeIdx: number) { this.activeIdx = activeIdx; }
 
   next() {
-<<<<<<< HEAD
     let prevIndex = this.activeIdx;
-    this.activeIdx = (this.activeIdx + 1) % this.results.length;
+    if (this.activeIdx === this.results.length - 1) {
+      this.activeIdx = this.focusFirst ? (this.activeIdx + 1) % this.results.length : -1;
+    } else {
+      this.activeIdx++;
+    }
     this.updateView(prevIndex > this.activeIdx);
   }
 
   prev() {
     let prevIndex = this.activeIdx;
-    this.activeIdx = (this.activeIdx <= 0 ? this.results.length - 1 : this.activeIdx - 1);
-    this.updateView(prevIndex > this.activeIdx);
-=======
-    if (this.activeIdx === this.results.length - 1) {
-      this.activeIdx = this.focusFirst ? (this.activeIdx + 1) % this.results.length : -1;
-    } else {
-      this.activeIdx++;
-    }
-  }
-
-  prev() {
     if (this.activeIdx < 0) {
       this.activeIdx = this.results.length - 1;
     } else if (this.activeIdx === 0) {
@@ -106,12 +94,13 @@
     } else {
       this.activeIdx--;
     }
->>>>>>> 994deda6
+    this.updateView(prevIndex > this.activeIdx);
   }
 
   select(item) { this.selectEvent.emit(item); }
 
-<<<<<<< HEAD
+  ngOnInit() { this.activeIdx = this.focusFirst ? 0 : -1; }
+  
   private updateView(navUpwards: boolean) {
     let buttons = (this._elementRef.nativeElement as HTMLElement).querySelectorAll('button');
     let directChildren: HTMLElement[] = [];
@@ -165,7 +154,4 @@
     } else {
       return { isVisible: true };
   }
-=======
-  ngOnInit() { this.activeIdx = this.focusFirst ? 0 : -1; }
->>>>>>> 994deda6
 }