import {Component, Input, Output, ElementRef, EventEmitter, TemplateRef, ContentChildren} from '@angular/core';

import {toString} from '../util/util';

/**
 * Context for the typeahead result template in case you want to override the default one
 */
export interface ResultTemplateContext {
  /**
   * Your typeahead result data model
   */
  result: any;

  /**
   * Search term from the input used to get current result
   */
  term: string;
}

@Component({
  selector: 'ngb-typeahead-window',
  exportAs: 'ngbTypeaheadWindow',
  host: {'class': 'dropdown-menu', 'style': 'display: block'},
  template: `
    <template #rt let-result="result" let-term="term" let-formatter="formatter">
      <ngb-highlight [result]="formatter(result)" [term]="term"></ngb-highlight>
    </template>
    <template ngFor [ngForOf]="results" let-result let-idx="index">
      <button type="button" class="dropdown-item" [class.active]="idx === activeIdx" 
        (mouseenter)="markActive(idx)" 
        (click)="select(result)">
          <template [ngTemplateOutlet]="resultTemplate || rt" 
          [ngOutletContext]="{result: result, term: term, formatter: formatter}"></template>
      </button>
    </template>
  `
})
export class NgbTypeaheadWindow {
  /**
   * An index of a match to be selected initially
   */
  @Input() activeIdx = 0;

  /**
   * Typeahead match results to be displayed
   */
  @Input() results;

  /**
   * Search term used to get current results
   */
  @Input() term: string;

  /**
   * A function used to format a given result before display. This function should return a formatted string without any
   * HTML markup
   */
  @Input() formatter = toString;

  /**
   * A template to override a matching result default display
   */
  @Input() resultTemplate: TemplateRef<ResultTemplateContext>;

  /**
   * Event raised when user selects a particular result row
   */
  @Output('select') selectEvent = new EventEmitter();

  constructor(private _elementRef: ElementRef){}

  getActive() { return this.results[this.activeIdx]; }

  /**
   * @internal
   */
  markActive(activeIdx: number) { this.activeIdx = activeIdx; }

  next() {
    let prevIndex = this.activeIdx;
    this.activeIdx = (this.activeIdx + 1) % this.results.length;
    this.updateView(prevIndex > this.activeIdx);
  }

<<<<<<< HEAD
  prev() {
    let prevIndex = this.activeIdx;
    this.activeIdx = (this.activeIdx === 0 ? this.results.length - 1 : this.activeIdx - 1);
    this.updateView(prevIndex > this.activeIdx);
  }
=======
  prev() { this.activeIdx = (this.activeIdx <= 0 ? this.results.length - 1 : this.activeIdx - 1); }
>>>>>>> de7d0e45

  /**
   * @internal
   */
  select(item) { this.selectEvent.emit(item); }

  private updateView(navUpwards: boolean) {
    let buttons = (this._elementRef.nativeElement as HTMLElement).querySelectorAll('button');
    let directChildren: HTMLElement[] = [];
    for (let i = 0; i < buttons.length; i++) {
      let btn = buttons[i];
      if (btn.parentElement === this._elementRef.nativeElement){
        directChildren.push(btn as HTMLElement);
      }
    }
    
    if (this.activeIdx < 0 || this.activeIdx >= directChildren.length) {
      return;
    }
    let elem = directChildren[this.activeIdx];
    let result = isFullyVisibleVertically(elem, this._elementRef.nativeElement);
    if (!result.isVisible) {
      if (navUpwards) {
        elem.parentElement.scrollTop = elem.offsetTop;
      } else {
        let scrollOffset = elem.offsetTop + elem.offsetHeight
                            - elem.parentElement.offsetHeight;
        elem.parentElement.scrollTop = scrollOffset;
      }
    }
  }
}

function isFullyVisibleVertically(element: HTMLElement, rootElement: HTMLElement)
  : { isVisible: boolean, topClipped?: boolean, bottomClipped?: boolean } {
  let rect = element.getBoundingClientRect();
  let top = rect.top;
  let bottom = rect.bottom;
  let el = element.parentNode;

  do {
    rect = (el as HTMLElement).getBoundingClientRect();
    // element is below the bottom or clipping
    if (top >= rect.bottom || bottom > rect.bottom) {
      return { isVisible: false, topClipped: true };
    }
    // element is above the top or clipping
    if (top < rect.top || bottom <= rect.top) {
      return { isVisible: false, bottomClipped: true };
    }

    el = el.parentNode;
    } while (el !== document.body && el !== rootElement);
    // Check its within the document viewport
    if (bottom > document.documentElement.clientHeight) {
      return { isVisible: false, bottomClipped: true };
    } else {
      return { isVisible: true };
  }
}<|MERGE_RESOLUTION|>--- conflicted
+++ resolved
@@ -82,15 +82,11 @@
     this.updateView(prevIndex > this.activeIdx);
   }
 
-<<<<<<< HEAD
   prev() {
     let prevIndex = this.activeIdx;
-    this.activeIdx = (this.activeIdx === 0 ? this.results.length - 1 : this.activeIdx - 1);
+    this.activeIdx = (this.activeIdx <= 0 ? this.results.length - 1 : this.activeIdx - 1);
     this.updateView(prevIndex > this.activeIdx);
   }
-=======
-  prev() { this.activeIdx = (this.activeIdx <= 0 ? this.results.length - 1 : this.activeIdx - 1); }
->>>>>>> de7d0e45
 
   /**
    * @internal
